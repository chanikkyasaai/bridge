# Generated by pub
# See https://dart.dev/tools/pub/glossary#lockfile
packages:
  archive:
    dependency: transitive
    description:
      name: archive
      sha256: "2fde1607386ab523f7a36bb3e7edb43bd58e6edaf2ffb29d8a6d578b297fdbbd"
      url: "https://pub.dev"
    source: hosted
    version: "4.0.7"
  args:
    dependency: transitive
    description:
      name: args
      sha256: d0481093c50b1da8910eb0bb301626d4d8eb7284aa739614d2b394ee09e3ea04
      url: "https://pub.dev"
    source: hosted
    version: "2.7.0"
  async:
    dependency: transitive
    description:
      name: async
      sha256: "758e6d74e971c3e5aceb4110bfd6698efc7f501675bcfe0c775459a8140750eb"
      url: "https://pub.dev"
    source: hosted
    version: "2.13.0"
  boolean_selector:
    dependency: transitive
    description:
      name: boolean_selector
      sha256: "8aab1771e1243a5063b8b0ff68042d67334e3feab9e95b9490f9a6ebf73b42ea"
      url: "https://pub.dev"
    source: hosted
    version: "2.1.2"
  characters:
    dependency: transitive
    description:
      name: characters
      sha256: f71061c654a3380576a52b451dd5532377954cf9dbd272a78fc8479606670803
      url: "https://pub.dev"
    source: hosted
    version: "1.4.0"
  checked_yaml:
    dependency: transitive
    description:
      name: checked_yaml
      sha256: feb6bed21949061731a7a75fc5d2aa727cf160b91af9a3e464c5e3a32e28b5ff
      url: "https://pub.dev"
    source: hosted
    version: "2.0.3"
  cli_util:
    dependency: transitive
    description:
      name: cli_util
      sha256: ff6785f7e9e3c38ac98b2fb035701789de90154024a75b6cb926445e83197d1c
      url: "https://pub.dev"
    source: hosted
    version: "0.4.2"
  clock:
    dependency: transitive
    description:
      name: clock
      sha256: fddb70d9b5277016c77a80201021d40a2247104d9f4aa7bab7157b7e3f05b84b
      url: "https://pub.dev"
    source: hosted
    version: "1.1.2"
  collection:
    dependency: transitive
    description:
      name: collection
      sha256: "2f5709ae4d3d59dd8f7cd309b4e023046b57d8a6c82130785d2b0e5868084e76"
      url: "https://pub.dev"
    source: hosted
    version: "1.19.1"
  crypto:
    dependency: transitive
    description:
      name: crypto
      sha256: "1e445881f28f22d6140f181e07737b22f1e099a5e1ff94b0af2f9e4a463f4855"
      url: "https://pub.dev"
    source: hosted
    version: "3.0.6"
  cupertino_icons:
    dependency: "direct main"
    description:
      name: cupertino_icons
      sha256: ba631d1c7f7bef6b729a622b7b752645a2d076dba9976925b8f25725a30e1ee6
      url: "https://pub.dev"
    source: hosted
    version: "1.0.8"
  fake_async:
    dependency: transitive
    description:
      name: fake_async
      sha256: "5368f224a74523e8d2e7399ea1638b37aecfca824a3cc4dfdf77bf1fa905ac44"
      url: "https://pub.dev"
    source: hosted
    version: "1.3.3"
  ffi:
    dependency: transitive
    description:
      name: ffi
      sha256: "16ed7b077ef01ad6170a3d0c57caa4a112a38d7a2ed5602e0aca9ca6f3d98da6"
      url: "https://pub.dev"
    source: hosted
    version: "2.1.3"
  fixnum:
    dependency: transitive
    description:
      name: fixnum
      sha256: b6dc7065e46c974bc7c5f143080a6764ec7a4be6da1285ececdc37be96de53be
      url: "https://pub.dev"
    source: hosted
    version: "1.1.1"
  flutter:
    dependency: "direct main"
    description: flutter
    source: sdk
    version: "0.0.0"
  flutter_launcher_icons:
    dependency: "direct main"
    description:
      name: flutter_launcher_icons
      sha256: "10f13781741a2e3972126fae08393d3c4e01fa4cd7473326b94b72cf594195e7"
      url: "https://pub.dev"
    source: hosted
    version: "0.14.4"
  flutter_lints:
    dependency: "direct dev"
    description:
      name: flutter_lints
      sha256: "5398f14efa795ffb7a33e9b6a08798b26a180edac4ad7db3f231e40f82ce11e1"
      url: "https://pub.dev"
    source: hosted
    version: "5.0.0"
  flutter_secure_storage:
    dependency: "direct main"
    description:
      name: flutter_secure_storage
      sha256: "9cad52d75ebc511adfae3d447d5d13da15a55a92c9410e50f67335b6d21d16ea"
      url: "https://pub.dev"
    source: hosted
    version: "9.2.4"
  flutter_secure_storage_linux:
    dependency: transitive
    description:
      name: flutter_secure_storage_linux
      sha256: be76c1d24a97d0b98f8b54bce6b481a380a6590df992d0098f868ad54dc8f688
      url: "https://pub.dev"
    source: hosted
    version: "1.2.3"
  flutter_secure_storage_macos:
    dependency: transitive
    description:
      name: flutter_secure_storage_macos
      sha256: "6c0a2795a2d1de26ae202a0d78527d163f4acbb11cde4c75c670f3a0fc064247"
      url: "https://pub.dev"
    source: hosted
    version: "3.1.3"
  flutter_secure_storage_platform_interface:
    dependency: transitive
    description:
      name: flutter_secure_storage_platform_interface
      sha256: cf91ad32ce5adef6fba4d736a542baca9daf3beac4db2d04be350b87f69ac4a8
      url: "https://pub.dev"
    source: hosted
    version: "1.1.2"
  flutter_secure_storage_web:
    dependency: transitive
    description:
      name: flutter_secure_storage_web
      sha256: f4ebff989b4f07b2656fb16b47852c0aab9fed9b4ec1c70103368337bc1886a9
      url: "https://pub.dev"
    source: hosted
    version: "1.2.1"
  flutter_secure_storage_windows:
    dependency: transitive
    description:
      name: flutter_secure_storage_windows
      sha256: b20b07cb5ed4ed74fc567b78a72936203f587eba460af1df11281c9326cd3709
      url: "https://pub.dev"
    source: hosted
    version: "3.1.2"
  flutter_svg:
    dependency: "direct main"
    description:
      name: flutter_svg
      sha256: cd57f7969b4679317c17af6fd16ee233c1e60a82ed209d8a475c54fd6fd6f845
      url: "https://pub.dev"
    source: hosted
    version: "2.2.0"
  flutter_test:
    dependency: "direct dev"
    description: flutter
    source: sdk
    version: "0.0.0"
  flutter_tts:
    dependency: "direct main"
    description:
      name: flutter_tts
      sha256: bdf2fc4483e74450dc9fc6fe6a9b6a5663e108d4d0dad3324a22c8e26bf48af4
      url: "https://pub.dev"
    source: hosted
    version: "4.2.3"
  flutter_web_plugins:
    dependency: transitive
    description: flutter
    source: sdk
    version: "0.0.0"
  http:
    dependency: transitive
    description:
      name: http
      sha256: "2c11f3f94c687ee9bad77c171151672986360b2b001d109814ee7140b2cf261b"
      url: "https://pub.dev"
    source: hosted
    version: "1.4.0"
  http_parser:
    dependency: transitive
    description:
      name: http_parser
      sha256: "178d74305e7866013777bab2c3d8726205dc5a4dd935297175b19a23a2e66571"
      url: "https://pub.dev"
    source: hosted
    version: "4.1.2"
  hugeicons:
    dependency: "direct main"
    description:
      name: hugeicons
      sha256: cf172bae0c3ff2e2114324d05e79872081f4cd3c009f5979285fec73a693096a
      url: "https://pub.dev"
    source: hosted
    version: "0.0.11"
  image:
    dependency: transitive
    description:
      name: image
      sha256: "4e973fcf4caae1a4be2fa0a13157aa38a8f9cb049db6529aa00b4d71abc4d928"
      url: "https://pub.dev"
    source: hosted
    version: "4.5.4"
  js:
    dependency: transitive
    description:
      name: js
      sha256: f2c445dce49627136094980615a031419f7f3eb393237e4ecd97ac15dea343f3
      url: "https://pub.dev"
    source: hosted
    version: "0.6.7"
  json_annotation:
    dependency: transitive
    description:
      name: json_annotation
      sha256: "1ce844379ca14835a50d2f019a3099f419082cfdd231cd86a142af94dd5c6bb1"
      url: "https://pub.dev"
    source: hosted
    version: "4.9.0"
  leak_tracker:
    dependency: transitive
    description:
      name: leak_tracker
      sha256: "6bb818ecbdffe216e81182c2f0714a2e62b593f4a4f13098713ff1685dfb6ab0"
      url: "https://pub.dev"
    source: hosted
    version: "10.0.9"
  leak_tracker_flutter_testing:
    dependency: transitive
    description:
      name: leak_tracker_flutter_testing
      sha256: f8b613e7e6a13ec79cfdc0e97638fddb3ab848452eff057653abd3edba760573
      url: "https://pub.dev"
    source: hosted
    version: "3.0.9"
  leak_tracker_testing:
    dependency: transitive
    description:
      name: leak_tracker_testing
      sha256: "6ba465d5d76e67ddf503e1161d1f4a6bc42306f9d66ca1e8f079a47290fb06d3"
      url: "https://pub.dev"
    source: hosted
    version: "3.0.1"
  lints:
    dependency: transitive
    description:
      name: lints
      sha256: c35bb79562d980e9a453fc715854e1ed39e24e7d0297a880ef54e17f9874a9d7
      url: "https://pub.dev"
    source: hosted
    version: "5.1.1"
  matcher:
    dependency: transitive
    description:
      name: matcher
      sha256: dc58c723c3c24bf8d3e2d3ad3f2f9d7bd9cf43ec6feaa64181775e60190153f2
      url: "https://pub.dev"
    source: hosted
    version: "0.12.17"
  material_color_utilities:
    dependency: transitive
    description:
      name: material_color_utilities
      sha256: f7142bb1154231d7ea5f96bc7bde4bda2a0945d2806bb11670e30b850d56bdec
      url: "https://pub.dev"
    source: hosted
    version: "0.11.1"
  meta:
    dependency: transitive
    description:
      name: meta
      sha256: e3641ec5d63ebf0d9b41bd43201a66e3fc79a65db5f61fc181f04cd27aab950c
      url: "https://pub.dev"
    source: hosted
    version: "1.16.0"
  path:
    dependency: transitive
    description:
      name: path
      sha256: "75cca69d1490965be98c73ceaea117e8a04dd21217b37b292c9ddbec0d955bc5"
      url: "https://pub.dev"
    source: hosted
    version: "1.9.1"
  path_parsing:
    dependency: transitive
    description:
      name: path_parsing
      sha256: "883402936929eac138ee0a45da5b0f2c80f89913e6dc3bf77eb65b84b409c6ca"
      url: "https://pub.dev"
    source: hosted
    version: "1.1.0"
  path_provider:
    dependency: "direct main"
    description:
      name: path_provider
      sha256: "50c5dd5b6e1aaf6fb3a78b33f6aa3afca52bf903a8a5298f53101fdaee55bbcd"
      url: "https://pub.dev"
    source: hosted
    version: "2.1.5"
  path_provider_android:
    dependency: transitive
    description:
      name: path_provider_android
      sha256: d0d310befe2c8ab9e7f393288ccbb11b60c019c6b5afc21973eeee4dda2b35e9
      url: "https://pub.dev"
    source: hosted
    version: "2.2.17"
  path_provider_foundation:
    dependency: transitive
    description:
      name: path_provider_foundation
      sha256: "4843174df4d288f5e29185bd6e72a6fbdf5a4a4602717eed565497429f179942"
      url: "https://pub.dev"
    source: hosted
    version: "2.4.1"
  path_provider_linux:
    dependency: transitive
    description:
      name: path_provider_linux
      sha256: f7a1fe3a634fe7734c8d3f2766ad746ae2a2884abe22e241a8b301bf5cac3279
      url: "https://pub.dev"
    source: hosted
    version: "2.2.1"
  path_provider_platform_interface:
    dependency: transitive
    description:
      name: path_provider_platform_interface
      sha256: "88f5779f72ba699763fa3a3b06aa4bf6de76c8e5de842cf6f29e2e06476c2334"
      url: "https://pub.dev"
    source: hosted
    version: "2.1.2"
  path_provider_windows:
    dependency: transitive
    description:
      name: path_provider_windows
      sha256: bd6f00dbd873bfb70d0761682da2b3a2c2fccc2b9e84c495821639601d81afe7
      url: "https://pub.dev"
    source: hosted
    version: "2.3.0"
  petitparser:
    dependency: transitive
    description:
      name: petitparser
      sha256: c15605cd28af66339f8eb6fbe0e541bfe2d1b72d5825efc6598f3e0a31b9ad27
      url: "https://pub.dev"
    source: hosted
    version: "6.0.2"
  platform:
    dependency: transitive
    description:
      name: platform
      sha256: "5d6b1b0036a5f331ebc77c850ebc8506cbc1e9416c27e59b439f917a902a4984"
      url: "https://pub.dev"
    source: hosted
    version: "3.1.6"
  plugin_platform_interface:
    dependency: transitive
    description:
      name: plugin_platform_interface
      sha256: "4820fbfdb9478b1ebae27888254d445073732dae3d6ea81f0b7e06d5dedc3f02"
      url: "https://pub.dev"
    source: hosted
    version: "2.1.8"
  posix:
    dependency: transitive
    description:
      name: posix
      sha256: f0d7856b6ca1887cfa6d1d394056a296ae33489db914e365e2044fdada449e62
      url: "https://pub.dev"
    source: hosted
    version: "6.0.2"
  sky_engine:
    dependency: transitive
    description: flutter
    source: sdk
    version: "0.0.0"
  source_span:
    dependency: transitive
    description:
      name: source_span
      sha256: "254ee5351d6cb365c859e20ee823c3bb479bf4a293c22d17a9f1bf144ce86f7c"
      url: "https://pub.dev"
    source: hosted
<<<<<<< HEAD
    version: "1.10.0"
  sprintf:
    dependency: transitive
    description:
      name: sprintf
      sha256: "1fc9ffe69d4df602376b52949af107d8f5703b77cda567c4d7d86a0693120f23"
      url: "https://pub.dev"
    source: hosted
    version: "7.0.0"
=======
    version: "1.10.1"
>>>>>>> f53c6740
  stack_trace:
    dependency: transitive
    description:
      name: stack_trace
      sha256: "8b27215b45d22309b5cddda1aa2b19bdfec9df0e765f2de506401c071d38d1b1"
      url: "https://pub.dev"
    source: hosted
    version: "1.12.1"
  stream_channel:
    dependency: transitive
    description:
      name: stream_channel
      sha256: "969e04c80b8bcdf826f8f16579c7b14d780458bd97f56d107d3950fdbeef059d"
      url: "https://pub.dev"
    source: hosted
    version: "2.1.4"
  string_scanner:
    dependency: transitive
    description:
      name: string_scanner
      sha256: "921cd31725b72fe181906c6a94d987c78e3b98c2e205b397ea399d4054872b43"
      url: "https://pub.dev"
    source: hosted
    version: "1.4.1"
  term_glyph:
    dependency: transitive
    description:
      name: term_glyph
      sha256: "7f554798625ea768a7518313e58f83891c7f5024f88e46e7182a4558850a4b8e"
      url: "https://pub.dev"
    source: hosted
    version: "1.2.2"
  test_api:
    dependency: transitive
    description:
      name: test_api
      sha256: fb31f383e2ee25fbbfe06b40fe21e1e458d14080e3c67e7ba0acfde4df4e0bbd
      url: "https://pub.dev"
    source: hosted
    version: "0.7.4"
  typed_data:
    dependency: transitive
    description:
      name: typed_data
      sha256: f9049c039ebfeb4cf7a7104a675823cd72dba8297f264b6637062516699fa006
      url: "https://pub.dev"
    source: hosted
    version: "1.4.0"
  uuid:
    dependency: "direct main"
    description:
      name: uuid
      sha256: a5be9ef6618a7ac1e964353ef476418026db906c4facdedaa299b7a2e71690ff
      url: "https://pub.dev"
    source: hosted
    version: "4.5.1"
  vector_graphics:
    dependency: transitive
    description:
      name: vector_graphics
      sha256: a4f059dc26fc8295b5921376600a194c4ec7d55e72f2fe4c7d2831e103d461e6
      url: "https://pub.dev"
    source: hosted
    version: "1.1.19"
  vector_graphics_codec:
    dependency: transitive
    description:
      name: vector_graphics_codec
      sha256: "99fd9fbd34d9f9a32efd7b6a6aae14125d8237b10403b422a6a6dfeac2806146"
      url: "https://pub.dev"
    source: hosted
    version: "1.1.13"
  vector_graphics_compiler:
    dependency: transitive
    description:
      name: vector_graphics_compiler
      sha256: "557a315b7d2a6dbb0aaaff84d857967ce6bdc96a63dc6ee2a57ce5a6ee5d3331"
      url: "https://pub.dev"
    source: hosted
    version: "1.1.17"
  vector_math:
    dependency: transitive
    description:
      name: vector_math
      sha256: "80b3257d1492ce4d091729e3a67a60407d227c27241d6927be0130c98e741803"
      url: "https://pub.dev"
    source: hosted
    version: "2.1.4"
  vm_service:
    dependency: transitive
    description:
      name: vm_service
      sha256: ddfa8d30d89985b96407efce8acbdd124701f96741f2d981ca860662f1c0dc02
      url: "https://pub.dev"
    source: hosted
    version: "15.0.0"
  web:
    dependency: transitive
    description:
      name: web
      sha256: "868d88a33d8a87b18ffc05f9f030ba328ffefba92d6c127917a2ba740f9cfe4a"
      url: "https://pub.dev"
    source: hosted
    version: "1.1.1"
  win32:
    dependency: transitive
    description:
      name: win32
      sha256: daf97c9d80197ed7b619040e86c8ab9a9dad285e7671ee7390f9180cc828a51e
      url: "https://pub.dev"
    source: hosted
    version: "5.10.1"
  xdg_directories:
    dependency: transitive
    description:
      name: xdg_directories
      sha256: "7a3f37b05d989967cdddcbb571f1ea834867ae2faa29725fd085180e0883aa15"
      url: "https://pub.dev"
    source: hosted
    version: "1.1.0"
  xml:
    dependency: transitive
    description:
      name: xml
      sha256: b015a8ad1c488f66851d762d3090a21c600e479dc75e68328c52774040cf9226
      url: "https://pub.dev"
    source: hosted
    version: "6.5.0"
  yaml:
    dependency: transitive
    description:
      name: yaml
      sha256: b9da305ac7c39faa3f030eccd175340f968459dae4af175130b3fc47e40d76ce
      url: "https://pub.dev"
    source: hosted
    version: "3.1.3"
sdks:
  dart: ">=3.7.0-0 <4.0.0"
  flutter: ">=3.27.0"<|MERGE_RESOLUTION|>--- conflicted
+++ resolved
@@ -420,19 +420,7 @@
       sha256: "254ee5351d6cb365c859e20ee823c3bb479bf4a293c22d17a9f1bf144ce86f7c"
       url: "https://pub.dev"
     source: hosted
-<<<<<<< HEAD
     version: "1.10.0"
-  sprintf:
-    dependency: transitive
-    description:
-      name: sprintf
-      sha256: "1fc9ffe69d4df602376b52949af107d8f5703b77cda567c4d7d86a0693120f23"
-      url: "https://pub.dev"
-    source: hosted
-    version: "7.0.0"
-=======
-    version: "1.10.1"
->>>>>>> f53c6740
   stack_trace:
     dependency: transitive
     description:
