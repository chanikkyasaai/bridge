from fastapi import APIRouter, HTTPException, Depends, status
from fastapi.security import HTTPBearer, HTTPAuthorizationCredentials
from pydantic import BaseModel
from datetime import timedelta, datetime
from typing import Optional
from app.core.security import (
    create_access_token, create_refresh_token, create_session_token, 
    verify_password, get_password_hash, verify_access_token, 
    verify_refresh_token, extract_session_info, hash_mpin, verify_mpin
)
from app.core.session_manager import session_manager
from app.core.config import settings
from app.core.supabase_client import supabase_client
from app.core.token_manager import token_manager

router = APIRouter()
security = HTTPBearer()

class UserRegister(BaseModel):
    phone: str
    password: str
    mpin: str

class UserLogin(BaseModel):
    phone: str
    password: str
    device_id: str

class TokenResponse(BaseModel):
    access_token: str
    refresh_token: str
    token_type: str
    expires_in: int

class SessionResponse(BaseModel):
    message: str
    user_id: str
    status: str
    session_id: str
    session_token: str
    behavioral_logging: str
    phone: str

class RefreshTokenRequest(BaseModel):
    refresh_token: str

class MPINVerification(BaseModel):
    mpin: str

class MPINChallenge(BaseModel):
    session_id: str
    mpin: str

class MPINLogin(BaseModel):
    phone: str
    mpin: str
    device_id: str

class FullAuthResponse(BaseModel):
    access_token: str
    refresh_token: str
    token_type: str
    expires_in: int
    session_id: str
    session_token: str
    behavioral_logging: str
    message: str

# User storage - this will be replaced by Supabase integration
mock_users = {}

def validate_phone(phone: str) -> bool:
    """Validate phone number format"""
    return len(phone) >= 10 and phone.isdigit()

def validate_mpin(mpin: str) -> bool:
    """Validate MPIN format"""
    return len(mpin) == settings.MPIN_LENGTH and mpin.isdigit()

@router.post("/register", response_model=dict)
async def register(user_data: UserRegister):
    import logging
    """
    Register a new user with phone, password, and MPIN
    """
    # Validate phone number
    if not validate_phone(user_data.phone):
        raise HTTPException(
            status_code=status.HTTP_400_BAD_REQUEST,
            detail="Invalid phone number format"
        )
    logging.info(user_data.phone)
    # Validate MPIN
    if not validate_mpin(user_data.mpin):
        raise HTTPException(
            status_code=status.HTTP_400_BAD_REQUEST,
            detail=f"MPIN must be exactly {settings.MPIN_LENGTH} digits"
        )
    logging.info(user_data.mpin)
    try:
        # Check if user already exists
        existing_user = await supabase_client.get_user_by_phone(user_data.phone)
        if existing_user:
            raise HTTPException(
                status_code=status.HTTP_400_BAD_REQUEST,
                detail="Phone number already registered"
            )
        logging.info(existing_user)
        # Hash password and MPIN
        hashed_password = get_password_hash(user_data.password)
        hashed_mpin = hash_mpin(user_data.mpin)
        
        # Create user in Supabase
        user = await supabase_client.create_user(
            user_data.phone,
            hashed_password,
            hashed_mpin
        )
        
        return {
            "message": "User registered successfully",
            "user_id": user['id'],
            "phone": user_data.phone,
            "next_step": "Use login endpoint with phone, password, and device_id"
        }
        
    except HTTPException:
        raise
    except Exception as e:
        raise HTTPException(
            status_code=status.HTTP_500_INTERNAL_SERVER_ERROR,
            detail=f"Registration failed: {str(e)}"
        )

@router.post("/login", response_model=TokenResponse)
async def login(user_data: UserLogin):
    """
    Login with phone and password, return access + refresh tokens
    """
    try:
        # Verify user credentials
        user = await supabase_client.get_user_by_phone(user_data.phone)
        if not user or not verify_password(user_data.password, user["password_hash"]):
            raise HTTPException(
                status_code=status.HTTP_401_UNAUTHORIZED,
                detail="Incorrect phone number or password"
            )
        
        user_id = user['id']
        
        # Create tokens
        access_token_data = {
            "sub": user_id,
            "phone": user_data.phone,
            "device_id": user_data.device_id
        }
        
        refresh_token_data = {
            "sub": user_id,
            "phone": user_data.phone,
            "device_id": user_data.device_id
        }
        
        # Generate tokens
        access_token = create_access_token(access_token_data)
        refresh_token = create_refresh_token(refresh_token_data)
        
        # Extract JTI from refresh token for storage
        from jose import jwt
        refresh_payload = jwt.decode(refresh_token, settings.SECRET_KEY, options={"verify_signature": False})
        jti = refresh_payload.get("jti")
        expires_at = datetime.fromtimestamp(refresh_payload.get("exp"))
        
        # Store refresh token
        token_manager.store_refresh_token(jti, user_id, user_data.device_id, expires_at)
        
        return TokenResponse(
            access_token=access_token,
            refresh_token=refresh_token,
            token_type="bearer",
            expires_in=settings.ACCESS_TOKEN_EXPIRE_MINUTES * 60
        )
        
    except HTTPException:
        raise
    except Exception as e:
        raise HTTPException(
            status_code=status.HTTP_500_INTERNAL_SERVER_ERROR,
            detail=f"Login failed: {str(e)}"
        )

@router.post("/refresh", response_model=TokenResponse)
async def refresh_token(token_request: RefreshTokenRequest):
    """
    Refresh access token using refresh token
    """
    try:
        # Verify refresh token
        payload = verify_refresh_token(token_request.refresh_token)
        if not payload:
            raise HTTPException(
                status_code=status.HTTP_401_UNAUTHORIZED,
                detail="Invalid refresh token"
            )
        
        jti = payload.get("jti")
        user_id = payload.get("sub")
        phone = payload.get("phone")
        device_id = payload.get("device_id")
        
        # Check if token is still valid (not revoked)
        if not token_manager.is_token_valid(jti):
            raise HTTPException(
                status_code=status.HTTP_401_UNAUTHORIZED,
                detail="Refresh token has been revoked"
            )
        
        # Create new access token
        access_token_data = {
            "sub": user_id,
            "phone": phone,
            "device_id": device_id
        }
        
        new_access_token = create_access_token(access_token_data)
        
        # Optionally rotate refresh token (recommended for security)
        new_refresh_token_data = {
            "sub": user_id,
            "phone": phone,
            "device_id": device_id
        }
        
        new_refresh_token = create_refresh_token(new_refresh_token_data)
        
        # Extract new JTI and store new refresh token
        from jose import jwt
        new_refresh_payload = jwt.decode(new_refresh_token, settings.SECRET_KEY, options={"verify_signature": False})
        new_jti = new_refresh_payload.get("jti")
        new_expires_at = datetime.fromtimestamp(new_refresh_payload.get("exp"))
        
        # Revoke old refresh token and store new one
        token_manager.revoke_token(jti)
        token_manager.store_refresh_token(new_jti, user_id, device_id, new_expires_at)
        
        return TokenResponse(
            access_token=new_access_token,
            refresh_token=new_refresh_token,
            token_type="bearer",
            expires_in=settings.ACCESS_TOKEN_EXPIRE_MINUTES * 60
        )
        
    except HTTPException:
        raise
    except Exception as e:
        raise HTTPException(
            status_code=status.HTTP_500_INTERNAL_SERVER_ERROR,
            detail=f"Token refresh failed: {str(e)}"
        )

# Dependency to verify access token
async def get_current_user(credentials: HTTPAuthorizationCredentials = Depends(security)):
    """Dependency to get current user from access token"""
    payload = verify_access_token(credentials.credentials)
    if not payload:
        raise HTTPException(
            status_code=status.HTTP_401_UNAUTHORIZED,
            detail="Invalid access token",
            headers={"WWW-Authenticate": "Bearer"},
        )
    return {
        "user_id": payload.get("sub"),
        "phone": payload.get("phone"),
        "device_id": payload.get("device_id")
    }

@router.post("/verify-mpin", response_model=SessionResponse)
async def verify_mpin_endpoint(
    mpin_data: MPINVerification,
    current_user: dict = Depends(get_current_user)
):
    """
    Verify MPIN for the current user (requires valid access token)
    """
    try:
        user_id = current_user["user_id"]
        phone = current_user["phone"]
        
        # Get user data from Supabase
        user = await supabase_client.get_user_by_phone(phone)
        if not user:
            raise HTTPException(
                status_code=status.HTTP_404_NOT_FOUND,
                detail="User not found"
            )
        
        # Verify MPIN
        if verify_mpin(mpin_data.mpin, user["mpin_hash"]):
            # Create behavioral logging session first
            session_id = await session_manager.create_session(
                user_id,
                phone,
                current_user["device_id"],
                None  # Pass None for session_token, we'll update it after creation
            )
<<<<<<< HEAD

            # Create session token with the actual session_id
            session_token = create_session_token(
                phone, current_user["device_id"], user_id, session_id)

=======
            
            # Create session token with the actual session_id
            session_token = create_session_token(phone, current_user["device_id"], user_id, session_id)
            
>>>>>>> e9dbde90
            # Update the session with the token
            session = session_manager.get_session(session_id)
            if session:
                session.session_token = session_token
            
            if session:
                # Reset MPIN attempts on successful verification
                session.mpin_attempts = 0
                
                # Log successful MPIN verification
                session.add_behavioral_data("mpin_verified", {
                    "session_id": session.session_id,
                    "success": True,
                    "timestamp": session.last_activity.isoformat()
                })
                
                # Create security event
                if session.supabase_session_id:
                    await supabase_client.create_security_event(
                        session.supabase_session_id,
                        1,  # Level 1
                        "continue",
                        "MPIN verified successfully",
                        "mpin_verification",
                        1.0
                    )
            
            return SessionResponse(
                message="MPIN verified successfully",
                user_id=user_id,
                phone=phone,
                status="verified",
                session_id=session_id,
                session_token=session_token,
                behavioral_logging="started"
            )
        else:
            # MPIN verification failed
            # Since sessions are only created after successful MPIN verification,
            # we need to track failed attempts differently
            
            # For now, we'll implement a simple counter based on user_id
            # In a production system, this should be stored in a database
            # with proper expiration and cleanup
            
            # Check if user is currently locked out
            # This is a simplified implementation - in production, you'd want
            # to store lockout information in the database
            
            raise HTTPException(
                status_code=status.HTTP_401_UNAUTHORIZED,
                detail="Invalid MPIN"
            )
            
    except HTTPException:
        raise
    except Exception as e:
        raise HTTPException(
            status_code=status.HTTP_500_INTERNAL_SERVER_ERROR,
            detail=f"MPIN verification failed: {str(e)}"
        )

@router.post("/logout")
async def logout(current_user: dict = Depends(get_current_user)):
    """
    Logout user and revoke all tokens
    """
    try:
        user_id = current_user["user_id"]
        device_id = current_user.get("device_id")
        
        # Revoke all refresh tokens for the user
        if device_id:
            # Revoke tokens for specific device
            token_manager.revoke_device_tokens(user_id, device_id)
        else:
            # Revoke all tokens for user
            token_manager.revoke_user_tokens(user_id)
        
        # End session if exists
        user_sessions = session_manager.get_user_sessions(user_id)
        for session in user_sessions:
            if not device_id or session.device_id == device_id:
                session.end_session()
        
        return {
            "message": "Logged out successfully",
            "user_id": user_id
        }
        
    except Exception as e:
        raise HTTPException(
            status_code=status.HTTP_500_INTERNAL_SERVER_ERROR,
            detail=f"Logout failed: {str(e)}"
        )

@router.get("/session-status")
async def get_session_status(current_user: dict = Depends(get_current_user)):
    """
    Get current session status and information
    """
    try:
        user_id = current_user["user_id"]
        device_id = current_user.get("device_id")
        
        # Get user sessions
        user_sessions = session_manager.get_user_sessions(user_id)
        active_session = None
        
        for session in user_sessions:
            if session.device_id == device_id and session.is_active:
                active_session = session
                break
        
        if not active_session:
            raise HTTPException(
                status_code=status.HTTP_404_NOT_FOUND,
                detail="No active session found"
            )
        
        # Get active tokens count
        active_tokens = token_manager.get_user_active_tokens(user_id)
        device_tokens = [token for token in active_tokens if token["device_id"] == device_id]
        
        return {
            "session_id": active_session.session_id,
            "user_id": user_id,
            "device_id": device_id,
            "is_active": active_session.is_active,
            "created_at": active_session.created_at.isoformat(),
            "last_activity": active_session.last_activity.isoformat(),
            "risk_score": active_session.risk_score,
            "mpin_attempts": active_session.mpin_attempts,
            "is_locked": getattr(active_session, 'is_locked', False),
            "active_tokens_count": len(device_tokens),
            "total_user_tokens": len(active_tokens)
        }
        
    except HTTPException:
        raise
    except Exception as e:
        raise HTTPException(
            status_code=status.HTTP_500_INTERNAL_SERVER_ERROR,
            detail=f"Failed to get session status: {str(e)}"
        )

@router.get("/tokens/active")
async def get_active_tokens(current_user: dict = Depends(get_current_user)):
    """
    Get all active tokens for the current user
    """
    try:
        user_id = current_user["user_id"]
        
        # Get user's active tokens
        active_tokens = token_manager.get_user_active_tokens(user_id)
        
        # Format response
        formatted_tokens = []
        for token in active_tokens:
            formatted_tokens.append({
                "device_id": token["device_id"],
                "created_at": token["created_at"].isoformat(),
                "expires_at": token["expires_at"].isoformat(),
                "is_current": token["device_id"] == current_user.get("device_id")
            })
        
        return {
            "user_id": user_id,
            "active_tokens": formatted_tokens,
            "total_count": len(formatted_tokens)
        }
        
    except Exception as e:
        raise HTTPException(
            status_code=status.HTTP_500_INTERNAL_SERVER_ERROR,
            detail=f"Failed to get active tokens: {str(e)}"
        )

@router.post("/tokens/revoke-device")
async def revoke_device_tokens(
    device_data: dict,
    current_user: dict = Depends(get_current_user)
):
    """
    Revoke all tokens for a specific device
    """
    try:
        user_id = current_user["user_id"]
        target_device_id = device_data.get("device_id")
        
        if not target_device_id:
            raise HTTPException(
                status_code=status.HTTP_400_BAD_REQUEST,
                detail="device_id is required"
            )
        
        # Revoke tokens for the specified device
        token_manager.revoke_device_tokens(user_id, target_device_id)
        
        return {
            "message": f"All tokens for device {target_device_id} have been revoked",
            "user_id": user_id,
            "device_id": target_device_id
        }
        
    except HTTPException:
        raise
    except Exception as e:
        raise HTTPException(
            status_code=status.HTTP_500_INTERNAL_SERVER_ERROR,
            detail=f"Failed to revoke device tokens: {str(e)}"
        )

@router.post("/mpin-login", response_model=FullAuthResponse)
async def mpin_login(user_data: MPINLogin):
    """
    MPIN-only login for returning users. 
    Creates both authentication tokens AND behavioral session in one step.
    Perfect for users who open the app and just enter MPIN.
    """
    try:
        # Verify user exists and MPIN is correct
        user = await supabase_client.get_user_by_phone(user_data.phone)
        if not user:
            raise HTTPException(
                status_code=status.HTTP_401_UNAUTHORIZED,
                detail="User not found"
            )

        # Verify MPIN
        if not verify_mpin(user_data.mpin, user["mpin_hash"]):
            raise HTTPException(
                status_code=status.HTTP_401_UNAUTHORIZED,
                detail="Invalid MPIN"
            )

        user_id = user['id']

        # Create authentication tokens
        access_token_data = {
            "sub": user_id,
            "phone": user_data.phone,
            "device_id": user_data.device_id
        }

        refresh_token_data = {
            "sub": user_id,
            "phone": user_data.phone,
            "device_id": user_data.device_id
        }

        # Generate authentication tokens
        access_token = create_access_token(access_token_data)
        refresh_token = create_refresh_token(refresh_token_data)

        # Store refresh token
        from jose import jwt
        refresh_payload = jwt.decode(refresh_token, settings.SECRET_KEY, algorithms=[settings.ALGORITHM])
        jti = refresh_payload.get("jti")
        expires_at = datetime.fromtimestamp(refresh_payload.get("exp"))
        token_manager.store_refresh_token(
            jti, user_id, user_data.device_id, expires_at)

        # Create behavioral logging session immediately
        # First create session to get session_id, then create token with that session_id
        session_id = await session_manager.create_session(
            user_id,
            user_data.phone,
            user_data.device_id,
            None  # Pass None for session_token, we'll update it after creation
        )
<<<<<<< HEAD

        # Create session token with the actual session_id
        session_token = create_session_token(
            user_data.phone, user_data.device_id, user_id, session_id)

=======
        
        # Create session token with the actual session_id
        session_token = create_session_token(user_data.phone, user_data.device_id, user_id, session_id)
        
>>>>>>> e9dbde90
        # Update the session with the token
        session = session_manager.get_session(session_id)
        if session:
            session.session_token = session_token
        
        if session:
            # Log MPIN verification success
            session.add_behavioral_data("mpin_verified", {
                "session_id": session.session_id,
                "success": True,
                "timestamp": session.last_activity.isoformat(),
                "login_type": "mpin_only"
            })
            
            # Create security event
            if session.supabase_session_id:
                await supabase_client.create_security_event(
                    session.supabase_session_id,
                    1,  # Level 1
                    "continue",
                    "MPIN-only login successful",
                    "mpin_login",
                    1.0
                )
        
        return FullAuthResponse(
            access_token=access_token,
            refresh_token=refresh_token,
            token_type="bearer",
            expires_in=settings.ACCESS_TOKEN_EXPIRE_MINUTES * 60,
            session_id=session_id,
            session_token=session_token,
            behavioral_logging="started",
            message="MPIN login successful - behavioral logging started"
        )
        
    except HTTPException:
        raise
    except Exception as e:
        raise HTTPException(
            status_code=status.HTTP_500_INTERNAL_SERVER_ERROR,
            detail=f"MPIN login failed: {str(e)}"
        )<|MERGE_RESOLUTION|>--- conflicted
+++ resolved
@@ -303,19 +303,8 @@
                 current_user["device_id"],
                 None  # Pass None for session_token, we'll update it after creation
             )
-<<<<<<< HEAD
-
-            # Create session token with the actual session_id
-            session_token = create_session_token(
-                phone, current_user["device_id"], user_id, session_id)
-
-=======
-            
-            # Create session token with the actual session_id
-            session_token = create_session_token(phone, current_user["device_id"], user_id, session_id)
-            
->>>>>>> e9dbde90
-            # Update the session with the token
+            
+            # Get the created session for behavioral logging
             session = session_manager.get_session(session_id)
             if session:
                 session.session_token = session_token
@@ -585,21 +574,10 @@
             user_id,
             user_data.phone,
             user_data.device_id,
-            None  # Pass None for session_token, we'll update it after creation
-        )
-<<<<<<< HEAD
-
-        # Create session token with the actual session_id
-        session_token = create_session_token(
-            user_data.phone, user_data.device_id, user_id, session_id)
-
-=======
-        
-        # Create session token with the actual session_id
-        session_token = create_session_token(user_data.phone, user_data.device_id, user_id, session_id)
-        
->>>>>>> e9dbde90
-        # Update the session with the token
+            session_token
+        )
+        
+        # Get the created session for behavioral logging
         session = session_manager.get_session(session_id)
         if session:
             session.session_token = session_token
