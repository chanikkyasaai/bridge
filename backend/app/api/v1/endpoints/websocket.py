import logging
from fastapi import APIRouter, WebSocket, WebSocketDisconnect, HTTPException, Query
from typing import Dict, Any, Optional
import json
import asyncio
from datetime import datetime
from app.core.session_manager import session_manager
from app.core.security import extract_session_info

# ML-Engine Integration
try:
    from app.ml_hooks import behavioral_event_hook
    ML_INTEGRATION_AVAILABLE = True

    print("Imported ML-Engine integration in websocket")
except ImportError:
    print("ML-Engine integration not available in websocket")

    async def behavioral_event_hook(*args, **kwargs):
        return None
    ML_INTEGRATION_AVAILABLE = False

router = APIRouter()


class WebSocketManager:
    """Manages WebSocket connections for behavioral data collection"""

    def __init__(self):
        self.active_connections: Dict[str, WebSocket] = {}

    async def connect(self, websocket: WebSocket, session_id: str):
        """Accept WebSocket connection and link to session"""
        await websocket.accept()
        self.active_connections[session_id] = websocket

        # Link WebSocket to session
        session = session_manager.get_session(session_id)
        if session:
            session.websocket_connection = websocket

        print(f"WebSocket connected for session: {session_id}")

    def disconnect(self, session_id: str):
        """Remove WebSocket connection"""
        if session_id in self.active_connections:
            del self.active_connections[session_id]

        # Unlink from session
        session = session_manager.get_session(session_id)
        if session:
            session.websocket_connection = None

        print(f"WebSocket disconnected for session: {session_id}")

    async def send_message(self, session_id: str, message: dict):
        """Send message to specific session"""
        if session_id in self.active_connections:
            websocket = self.active_connections[session_id]
            try:
                await websocket.send_text(json.dumps(message))
            except Exception as e:
                print(f"Failed to send message to {session_id}: {e}")
                self.disconnect(session_id)

    async def broadcast_to_user(self, user_id: str, message: dict):
        """Send message to all sessions of a user"""
        user_sessions = session_manager.get_user_sessions(user_id)
        for session in user_sessions:
            await self.send_message(session.session_id, message)


# Global WebSocket manager
websocket_manager = WebSocketManager()


@router.websocket("/behavior/{session_id}")
async def behavioral_websocket(websocket: WebSocket, session_id: str, token: str = Query(...)):
    """
    WebSocket endpoint for real-time behavioral data collection
    """
    try:
        # Verify session token
        session_info = extract_session_info(token)
        if not session_info:
            await websocket.close(code=1008, reason="Invalid session token")
            return

        # Get session from session manager
        session = session_manager.get_session(session_id)
        if not session:
            await websocket.close(code=1008, reason="Session not found")
            return

        if session.is_blocked:
            await websocket.close(code=1008, reason="Session is blocked")
            return

        # Verify that the token belongs to this session's user
        token_user_id = session_info.get("user_id")
        token_phone = session_info.get("user_phone")

        if token_user_id != session.user_id or token_phone != session.phone:
            await websocket.close(code=1008, reason="Token does not match session user")
            return

        await websocket_manager.connect(websocket, session_id)

        # Send initial connection confirmation
        await websocket.send_text(json.dumps({
            "type": "connection_established",
            "session_id": session_id,
            "message": "Behavioral data collection started",
            "timestamp": datetime.utcnow().isoformat()
        }))

        while True:
            # Receive behavioral data from client
            data = await websocket.receive_text()

            try:
                behavioral_event = json.loads(data)
                # print(f"Received behavioral event: {behavioral_event}")
                await process_behavioral_data(session_id, behavioral_event)

                # Send acknowledgment
                await websocket.send_text(json.dumps({
                    "type": "data_received",
                    "status": "processed",
                    "timestamp": datetime.utcnow().isoformat()
                }))

            except json.JSONDecodeError:
                await websocket.send_text(json.dumps({
                    "type": "error",
                    "message": "Invalid JSON format",
                    "timestamp": datetime.utcnow().isoformat()
                }))
            except Exception as e:
                await websocket.send_text(json.dumps({
                    "type": "error",
                    "message": f"Processing error: {str(e)}",
                    "timestamp": datetime.utcnow().isoformat()
                }))

    except WebSocketDisconnect:
        websocket_manager.disconnect(session_id)
        print(f"WebSocket disconnected for session: {session_id}")

        # Handle graceful session cleanup on WebSocket disconnect
        await handle_websocket_disconnect(session_id)
    except Exception as e:
        print(f"WebSocket error: {e}")
        try:
            await websocket.close(code=1011, reason=f"Server error: {str(e)}")
        except:
            pass


async def process_behavioral_data(session_id: str, behavioral_event: Dict[str, Any]):
    """
    Process incoming behavioral data and update session
    """
    session = session_manager.get_session(session_id)
    if not session:
        return

    # Validate required fields
    if "event_type" not in behavioral_event:
        raise ValueError("Missing event_type in behavioral data")

    event_type = behavioral_event["event_type"]
    event_data = behavioral_event["data"]

    # Log event
    logging.info(f"Processing behavioral event: {event_type} @ websocket")
    logging.info(f"Event data: {event_data}")

    # Store behavioral data
    session.add_behavioral_data(event_type, event_data)

    # --- Batching logic for ML analysis ---
    if not hasattr(session, "ml_batch_buffer"):
        session.ml_batch_buffer = []
    if not hasattr(session, "ml_last_flush"):
        session.ml_last_flush = datetime.utcnow()
    session.ml_batch_buffer.append({
        "event_type": event_type,
        "timestamp": datetime.utcnow().isoformat(),
        "data": event_data
    })
    BATCH_SIZE = 25  # You can tune this between 20-30 as needed
    FLUSH_INTERVAL = 2.0  # seconds
    ml_response = None
    now_ts = datetime.utcnow()
    time_since_last_flush = now_ts - session.ml_last_flush
    should_flush = False
    if len(session.ml_batch_buffer) >= BATCH_SIZE:
        should_flush = True
    elif time_since_last_flush.total_seconds() >= FLUSH_INTERVAL and len(session.ml_batch_buffer) > 0:
        should_flush = True

    if ML_INTEGRATION_AVAILABLE and should_flush:
        try:
            logging.info(
                f"Flushing batch of {len(session.ml_batch_buffer)} events to ML engine...")
            ml_response = await behavioral_event_hook(
                session.user_id,
                session_id,
                session.ml_batch_buffer
            )
            session.ml_batch_buffer = []
            session.ml_last_flush = now_ts
        except Exception as e:
            logging.error(f"ML-Engine processing error: {e}")
    # Analyze behavior and update risk score
    await analyze_behavioral_pattern(session, event_type, event_data, ml_response)


async def analyze_behavioral_pattern(session, event_type: str, event_data: Dict[str, Any], ml_response: Dict[str, Any] = None):
    """
    Analyze behavioral patterns and update risk score
    Integrates ML-Engine response with rule-based analysis
    """
    current_risk = session.risk_score
    risk_adjustment = 0.0

    # Use ML-Engine response if available
    if ml_response and ML_INTEGRATION_AVAILABLE and ml_response.get("status") == "success":
        ml_decision = ml_response.get('decision', 'allow')
        ml_confidence = ml_response.get('confidence', 0.0)
        ml_similarity_score = ml_response.get('similarity_score', 0.0)
<<<<<<< HEAD

        print(
            f"ML Decision for {session.session_id}: {ml_decision} (confidence: {ml_confidence:.2f})")

=======
        
        print(f"ML Decision for {session.session_id}: {ml_decision} (confidence: {ml_confidence:.2f})")
        
>>>>>>> baf53a9c
        # Handle ML decisions based on confidence
        if ml_confidence > 0.8:  # High confidence ML decision
            if ml_decision == 'block':
                session.block_session(
                    f"ML-Engine: High risk behavior detected (confidence: {ml_confidence:.2f})")
                return
            elif ml_decision == 'challenge':
                session.request_mpin_verification()
                return
            elif ml_decision == 'allow':
                # Lower risk for high-confidence allow decisions
                risk_adjustment = -0.1
            elif ml_decision == 'learn':
                # Learning phase - allow learning and minimal risk adjustment
                risk_adjustment = -0.05
<<<<<<< HEAD
                print(
                    f"ML Decision: Learning phase - allowing user to continue learning")
=======
                print(f"ML Decision: Learning phase - allowing user to continue learning")
>>>>>>> baf53a9c
                return  # Don't proceed to rule-based risk scoring
        elif ml_confidence > 0.6:  # Medium confidence
            if ml_decision == 'block':
                risk_adjustment = 0.3  # Increase risk but don't block immediately
            elif ml_decision == 'challenge':
                risk_adjustment = 0.2
            elif ml_decision == 'allow':
                risk_adjustment = -0.05
            elif ml_decision == 'learn':
                # Learning phase - very minimal risk adjustment
                risk_adjustment = -0.02
<<<<<<< HEAD
                print(
                    f"ML Decision: Learning phase (medium confidence) - allowing user to continue")
=======
                print(f"ML Decision: Learning phase (medium confidence) - allowing user to continue")
>>>>>>> baf53a9c
                return  # Don't proceed to rule-based risk scoring
        else:
            # Low confidence - handle learn decision or use similarity score
            if ml_decision == 'learn':
                # Learning phase with low confidence - still allow learning
<<<<<<< HEAD
                print(
                    f"ML Decision: Learning phase (low confidence) - allowing user to continue")
=======
                print(f"ML Decision: Learning phase (low confidence) - allowing user to continue")
>>>>>>> baf53a9c
                return  # Don't proceed to rule-based risk scoring
            # For other decisions, use similarity score as risk factor
            elif ml_similarity_score < 0.5:
                risk_adjustment = 0.15  # Unusual behavior pattern
            elif ml_similarity_score > 0.8:
                risk_adjustment = -0.05  # Very familiar behavior

    # Fallback to rule-based risk scoring when ML is not available or has low confidence
    risk_factors = {
        # Suspicious patterns
        "rapid_clicks": 0.1,
        "unusual_navigation": 0.15,
        "copy_paste_behavior": 0.05,
        "idle_timeout": -0.05,
        "normal_typing": -0.02,

        # Transaction-related
        "large_transaction": 0.2,
        "new_beneficiary": 0.15,
        "off_hours_activity": 0.1,

        # Authentication
        "mpin_failed": 0.25,
        "mpin_verified": -0.1,
        "multiple_login_attempts": 0.3,

        "shake_detected": 0.1,
        "flip_detected": 0.15,
        "fast_rotation": 0.08,
    }

    # Apply risk adjustment based on event type
    if event_type in risk_factors:
        risk_adjustment = risk_factors[event_type]

    # Additional context-based adjustments
    if event_type == "transaction_attempt":
        amount = event_data.get("amount", 0)
        if amount > 50000:  # Large amount
            risk_adjustment += 0.15

    elif event_type == "navigation_pattern":
        page_switches = event_data.get("page_switches_per_minute", 0)
        if page_switches > 10:  # Rapid navigation
            risk_adjustment += 0.1

    elif event_type == "typing_pattern":
        typing_speed = event_data.get("words_per_minute", 0)
        if typing_speed > 100 or typing_speed < 10:  # Unusual typing speed
            risk_adjustment += 0.05

    # Update risk score
    new_risk_score = max(0.0, min(1.0, current_risk + risk_adjustment))
    session.update_risk_score(new_risk_score)

    # Log risk score change
    if risk_adjustment != 0:
        session.add_behavioral_data("risk_score_update", {
            "session_id": session.session_id,
            "previous_score": current_risk,
            "new_score": new_risk_score,
            "adjustment": risk_adjustment,
            "trigger_event": event_type
        })

    print(f"Session {session.session_id}: Risk score updated from {current_risk:.3f} to {new_risk_score:.3f} (Δ{risk_adjustment:+.3f}) due to {event_type}")


@router.get("/sessions/{session_id}/behavior-summary")
async def get_behavior_summary(session_id: str):
    """
    Get behavioral analysis summary for a session
    """
    session = session_manager.get_session(session_id)
    if not session:
        raise HTTPException(status_code=404, detail="Session not found")

    # Analyze behavioral buffer
    event_types = {}
    for behavior_data in session.behavioral_buffer:
        event_type = behavior_data.event_type
        event_types[event_type] = event_types.get(event_type, 0) + 1

    return {
        "session_id": session_id,
        "risk_score": session.risk_score,
        "total_events": len(session.behavioral_buffer),
        "event_breakdown": event_types,
        "session_duration_minutes": (datetime.utcnow() - session.created_at).total_seconds() / 60,
        "last_activity": session.last_activity.isoformat(),
        "is_blocked": session.is_blocked
    }


@router.post("/sessions/{session_id}/simulate-ml-analysis")
async def simulate_ml_analysis(session_id: str):
    """
    Simulate ML model analysis and risk score update
    This endpoint simulates what your ML model would do
    """
    session = session_manager.get_session(session_id)
    if not session:
        raise HTTPException(status_code=404, detail="Session not found")

    # Simulate ML model prediction
    import random
    simulated_risk_score = random.uniform(0.0, 1.0)

    session.update_risk_score(simulated_risk_score)

    # Add ML analysis data
    session.add_behavioral_data("ml_analysis_result", {
        "session_id": session_id,
        "predicted_risk": simulated_risk_score,
        "model_version": "v1.0_simulation",
        "confidence": random.uniform(0.7, 0.95),
        "features_analyzed": len(session.behavioral_buffer)
    })

    return {
        "message": "ML analysis simulation completed",
        "session_id": session_id,
        "predicted_risk_score": simulated_risk_score,
        "action_taken": "block" if simulated_risk_score >= 0.9 else "monitor" if simulated_risk_score >= 0.7 else "normal"
    }


@router.get("/debug/token/{token}")
async def debug_token(token: str):
    """Debug endpoint to inspect token contents"""
    try:
        from app.core.security import get_token_payload

        # Get token payload without verification
        payload = get_token_payload(token)

        if not payload:
            return {"error": "Invalid token format"}

        # Also try to verify it
        session_info = extract_session_info(token)

        return {
            "token_payload": payload,
            "session_info": session_info,
            "token_type": payload.get("type"),
            "expires": payload.get("exp"),
            "issued_at": payload.get("iat")
        }

    except Exception as e:
        return {"error": f"Debug failed: {str(e)}"}


async def handle_websocket_disconnect(session_id: str):
    """
    Handle WebSocket disconnection and decide whether to terminate the session
    """
    # Use the new lifecycle event handler
    await session_manager.handle_app_lifecycle_event(
        session_id,
        "websocket_disconnect",
        {"reason": "client_disconnect"}
    )<|MERGE_RESOLUTION|>--- conflicted
+++ resolved
@@ -230,16 +230,9 @@
         ml_decision = ml_response.get('decision', 'allow')
         ml_confidence = ml_response.get('confidence', 0.0)
         ml_similarity_score = ml_response.get('similarity_score', 0.0)
-<<<<<<< HEAD
-
-        print(
-            f"ML Decision for {session.session_id}: {ml_decision} (confidence: {ml_confidence:.2f})")
-
-=======
         
         print(f"ML Decision for {session.session_id}: {ml_decision} (confidence: {ml_confidence:.2f})")
         
->>>>>>> baf53a9c
         # Handle ML decisions based on confidence
         if ml_confidence > 0.8:  # High confidence ML decision
             if ml_decision == 'block':
@@ -255,12 +248,7 @@
             elif ml_decision == 'learn':
                 # Learning phase - allow learning and minimal risk adjustment
                 risk_adjustment = -0.05
-<<<<<<< HEAD
-                print(
-                    f"ML Decision: Learning phase - allowing user to continue learning")
-=======
                 print(f"ML Decision: Learning phase - allowing user to continue learning")
->>>>>>> baf53a9c
                 return  # Don't proceed to rule-based risk scoring
         elif ml_confidence > 0.6:  # Medium confidence
             if ml_decision == 'block':
@@ -272,23 +260,13 @@
             elif ml_decision == 'learn':
                 # Learning phase - very minimal risk adjustment
                 risk_adjustment = -0.02
-<<<<<<< HEAD
-                print(
-                    f"ML Decision: Learning phase (medium confidence) - allowing user to continue")
-=======
                 print(f"ML Decision: Learning phase (medium confidence) - allowing user to continue")
->>>>>>> baf53a9c
                 return  # Don't proceed to rule-based risk scoring
         else:
             # Low confidence - handle learn decision or use similarity score
             if ml_decision == 'learn':
                 # Learning phase with low confidence - still allow learning
-<<<<<<< HEAD
-                print(
-                    f"ML Decision: Learning phase (low confidence) - allowing user to continue")
-=======
                 print(f"ML Decision: Learning phase (low confidence) - allowing user to continue")
->>>>>>> baf53a9c
                 return  # Don't proceed to rule-based risk scoring
             # For other decisions, use similarity score as risk factor
             elif ml_similarity_score < 0.5:
